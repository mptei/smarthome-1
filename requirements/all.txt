# !!!           SmartHomeNG          !!!
# !!!      DON'T EDIT THIS FILE      !!!
# !!!     THIS FILE IS GENERATED     !!!
# !!! BY tools/build_requirements.py !!!

# mvg_live
PyMVGLive>=1.1.4

# SmartHomeNG Core
astral==1.0

# _pv_1_3_5
# backend
# blockly
cherrypy>=8.1.2

# SmartHomeNG Core
ephem>=3.7

# _pv_1_3_5
# backend
# blockly
jinja2>=2.8

# xiaomi
miflora >=  0.1.13

# systemair
minimalmodbus>=0.7

# mqtt
paho-mqtt>=1.2.2

# SmartHomeNG Core
psutil

<<<<<<< HEAD
# systemair (pyserial>=3.0.1)
=======
>>>>>>> 9ef4882d
# dlms
# systemair
pyserial>=3.2.1

# SmartHomeNG Core
# _pv_1_3_5
# backend
# blockly
# dwd
python-dateutil>=2.5.3

# pushbullet
python-magic>=0.4.12

# avm
# enigma2
# intercom_2n
# join
# nokia_health
# nuki
# odlinfo
# pushbullet
# pushover
# sonos
# tankerkoenig
# traffic
requests==2.5.1;python_version=='3.2'

# avm
# enigma2
# intercom_2n
# join
# nokia_health
# nuki
# odlinfo
# pushbullet
# pushover
# sonos
# tankerkoenig
# traffic
requests>=2.9.1;python_version>'3.2'

# SmartHomeNG Core
ruamel.yaml>=0.13.7,<=0.15

# dashbutton
scapy-python3 >= 0.18

# harmony
sleekxmpp >= 1.3.1

# telegram
telepot>=8.3

# sonos
tinytag>=0.18.0

# telegram
urllib3>=1.9.1

# smarttv
websocket-client>=0.44.0

# sonos
xmltodict>=0.11.0<|MERGE_RESOLUTION|>--- conflicted
+++ resolved
@@ -34,10 +34,6 @@
 # SmartHomeNG Core
 psutil
 
-<<<<<<< HEAD
-# systemair (pyserial>=3.0.1)
-=======
->>>>>>> 9ef4882d
 # dlms
 # systemair
 pyserial>=3.2.1
