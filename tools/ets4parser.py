--- conflicted
+++ resolved
@@ -82,12 +82,8 @@
 					print "Send GA: " + ga_str + " (" + ga.attrib['Name'] + ")"
 
 					if len(ga_str) > 0:
-<<<<<<< HEAD
-						write_node(ga.attrib['Name'], depth, f)
+						write_item(ga.attrib['Name'], depth, f)
 						write_dpt(dpt, depth + 1, f)
-=======
-						write_item(ga.attrib['Name'], depth, f)
->>>>>>> 37af2660
 						write_param("knx_send=" + ga_str, depth + 1, f)
 						write_param("knx_listen=" + ga_str, depth + 1, f)
 
@@ -100,12 +96,8 @@
 					print "Receive GA: " + ga_str + " (" + ga.attrib['Name'] + ")"
 
 					if len(ga_str) > 0:
-<<<<<<< HEAD
-						write_node(ga.attrib['Name'], depth, f)
+						write_item(ga.attrib['Name'], depth, f)
 						write_dpt(dpt, depth + 1, f)
-=======
-						write_item(ga.attrib['Name'], depth, f)
->>>>>>> 37af2660
 						write_param("knx_read=" + ga_str, depth + 1, f)
 						write_param("knx_listen=" + ga_str, depth + 1, f)
 
